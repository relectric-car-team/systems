--- conflicted
+++ resolved
@@ -1,11 +1,6 @@
 from test import *
 from controller import *
-<<<<<<< HEAD
-
-
-=======
 import time
->>>>>>> 3e6c6e75
 class BackupController(Controller):
     """ The BackupController class interfaces with the rear sensor hardware
     controllers to alert the driver if the vehicle is at rick of backing into an
@@ -19,29 +14,17 @@
         super().__init__(network_manager)
         self.testData = TestData()
 
-<<<<<<< HEAD
-    def shutdown(self):
-        """ Safely terminates the BackupController instance. """
-        pass
-=======
         self._register_action("shutdown", shutdown)
         self._register_action("idle", idle)
 
     def shutdown(self):
         """ Safely terminates the BackupController instance. """
         super().shutdown()
->>>>>>> 3e6c6e75
 
     def update(self):
         """ Updates the controller to the current data.	"""
         pass
 
-<<<<<<< HEAD
-    def idle(self):
-        """ Updates the controller when the car is in idle. """
-        pass
-=======
     def run(self):
         """ Run loop for the controller """
-        time.sleep(1)
->>>>>>> 3e6c6e75
+        time.sleep(1)