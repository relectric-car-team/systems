import logging as log
import sys
from controller import ControllerError, Tuple
from controllers import *
from networkmanager import NetworkManager
<<<<<<< HEAD
=======
import sys
import os
>>>>>>> 931f68ca


class Systems:
    """ The Systems class is the main object that encapsulates the program for
    the electric car central systems. It consists of a set of 'controller'
    modules that each contribute separate functions to control and manage
    different sub-systems in the car (battery, motor, climate control,
    etc). In addition, this class owns an instance of NetworkManager,
    an object containing instances of all the necessary abstracted networking
    interfaces needed to communicate with the aforementioned sub-systems.
    The NetworkManager is passed to each controller upon initialization.
    """

    def __init__(self):
        """ Creates and initializes the network manager and all of the
        controllers.
        """
        log.info("Initializing systems...")
        self.__controllers = []
        self.__network_manager = NetworkManager(("localhost", 4000), [])
        self.__controllers.append(MotorController(self.__network_manager))
        self.__controllers.append(BatteryController(self.__network_manager))
        self.__controllers.append(ClimateController(self.__network_manager))
        self.__controllers.append(SensorController(self.__network_manager))
        self.__controllers.append(BackupController(self.__network_manager))
        self.__loop()  # Note there is currently no end condition.

    def __get_data(self, name: str) -> any:
        """ Finds and returns the value of the specified variable that belongs
        to one	of the controllers.

        name - A string to identify the variable.
        """
        for controller in self.__controllers:
            try:
                return controller.get_variable(name, False)
            except ControllerError:
                pass
        raise ControllerError("Data variable '{0}' does not "
                              "exist.".format(name))

    def __set_data(self, name: str, value: any) -> None:
        """ Finds and sets the value of the specified variable that belongs
        to one of the controllers.

        name - A string to identify the variable.
        value - New value for the specified variable.
        """
        for controller in self.__controllers:
            try:
                controller.set_variable(name, value)
                break
            except ControllerError:
                pass
        raise ControllerError("Data variable '{0}' does not "
                              "exist.".format(name))

    def __send_action(self, name: str, args: Tuple[any]) -> any:
        """ Calls the action specified by a controller with the provided
        arguments.

        name - A string to identify the action.
        args - Tuple of arguments to pass to the function.
        """
        for controller in self.__controllers:
            try:
                return controller.perform_action(name, args)
            except ControllerError:
                pass
        raise ControllerError("Action '{0}' does not exist.".format(name))

    def __loop(self):
        """ The main program loop for the systems computer. Listens for external
         requests and services them accordingly with the actions of controllers.
        The	format of requests directed to the actions of controllers is a
        dictionary with the format {"type": ["action"|"get"|"set"],
        "name": ["name"], ["args": []], ["value": any]}.
        """
        log.info("Starting main loop...")
        while True:
            request = self.__network_manager.get_pinet().get_request()
            if request is not None:
                response = None
                if request["type"] == "action":
                    response = self.__send_action(request["name"],
                                                  tuple(request["args"]))
                elif request["type"] == "get":
                    response = self.__get_data(request["name"])
                elif request["type"] == "set":
                    try:
                        self.__set_data(request["name"], request["value"])
                        response = True
                    except ControllerError:
                        response = False
                self.__network_manager.get_pinet().send_response(
                    request["requestKey"],
                    response, request["peer"])

    def shutdown(self) -> None:
        """ Safely shuts the controllers down. """
        log.info("Shutting systems down...")
        for controller in self.__controllers:
            controller.shutdown()


# Main module entry point.
if __name__ == "__main__":
    if not os.path.isfile("../logs/systems.log"):
        open("../logs/systems.log", "a").close()
    log.basicConfig(level=log.DEBUG,
                    format="%(asctime)s %(levelname)-8s %(message)s",
                    datefmt="%Y-%m-%d %H:%M:%S",
                    filename="../logs/systems.log",
                    filemode="w")
    consoleLog = log.StreamHandler(sys.stdout)
    consoleLog.setLevel(log.INFO)
    consoleFormat = log.Formatter("%(levelname)-8s %(message)s")
    consoleLog.setFormatter(consoleFormat)
    log.getLogger("").addHandler(consoleLog)
    log.basicConfig()
    systems = Systems()<|MERGE_RESOLUTION|>--- conflicted
+++ resolved
@@ -3,11 +3,8 @@
 from controller import ControllerError, Tuple
 from controllers import *
 from networkmanager import NetworkManager
-<<<<<<< HEAD
-=======
 import sys
 import os
->>>>>>> 931f68ca
 
 
 class Systems:
