import time
from test import TestData
from controller import Controller


class BackupController(Controller):
    """ The BackupController class interfaces with the rear sensor hardware
    controllers to alert the driver if the vehicle is at rick of backing into an
    obstacle.
    """

    def __init__(self, network_manager):
        """ Initializes the BackupController class by registering actions and
        variables.
        """
        super().__init__(network_manager)
<<<<<<< HEAD
        self.testData = TestData()
        self.testData.update()
        self._register_variable("speed", 0, VariableAccess.READWRITE)
        self._register_variable("distance", 0, VariableAccess.READWRITE)
=======
        self.test_data = TestData()
>>>>>>> 59c2d640

    def shutdown(self):
        """ Safely terminates the BackupController instance. """
        super().shutdown()

        self.set_variable("speed", 0)
        self.set_variable("distance", 0)

    def update(self):
        """ Updates the controller to the current data.	"""
        self.set_variable("speed", self.testData.get("speed"))
        self.set_variable("distance", self.testData.get("distance"))
    def _run(self):
        """ Run loop for the controller """
        time.sleep(0.01667)<|MERGE_RESOLUTION|>--- conflicted
+++ resolved
@@ -14,14 +14,9 @@
         variables.
         """
         super().__init__(network_manager)
-<<<<<<< HEAD
-        self.testData = TestData()
-        self.testData.update()
+        self.test_data = TestData("data/BackupControllerTestData.csv")
         self._register_variable("speed", 0, VariableAccess.READWRITE)
         self._register_variable("distance", 0, VariableAccess.READWRITE)
-=======
-        self.test_data = TestData()
->>>>>>> 59c2d640
 
     def shutdown(self):
         """ Safely terminates the BackupController instance. """
@@ -32,8 +27,11 @@
 
     def update(self):
         """ Updates the controller to the current data.	"""
-        self.set_variable("speed", self.testData.get("speed"))
-        self.set_variable("distance", self.testData.get("distance"))
+        self.set_variable("speed", self.test_data.get("speed"))
+        self.set_variable("distance", self.test_data.get("distance"))
+        self.test_data.update()
+
     def _run(self):
         """ Run loop for the controller """
-        time.sleep(0.01667)+        time.sleep(0.01667)
+        self.update()